/*
 * Copyright 2010-2015 JetBrains s.r.o.
 *
 * Licensed under the Apache License, Version 2.0 (the "License");
 * you may not use this file except in compliance with the License.
 * You may obtain a copy of the License at
 *
 * http://www.apache.org/licenses/LICENSE-2.0
 *
 * Unless required by applicable law or agreed to in writing, software
 * distributed under the License is distributed on an "AS IS" BASIS,
 * WITHOUT WARRANTIES OR CONDITIONS OF ANY KIND, either express or implied.
 * See the License for the specific language governing permissions and
 * limitations under the License.
 */

package org.jetbrains.kotlin.idea.refactoring.changeSignature.usages

import com.intellij.psi.PsiElement
import com.intellij.usageView.UsageInfo
import org.jetbrains.kotlin.descriptors.FunctionDescriptor
import org.jetbrains.kotlin.idea.refactoring.changeSignature.JetChangeInfo
import org.jetbrains.kotlin.psi.KtConstructorDelegationCall
import org.jetbrains.kotlin.psi.KtFunction
import org.jetbrains.kotlin.psi.KtFunctionLiteral
import org.jetbrains.kotlin.psi.KtNamedDeclaration
import org.jetbrains.kotlin.types.KotlinType

public abstract class JavaMethodDeferredKotlinUsage<T : PsiElement>(element: T) : UsageInfo(element) {
    abstract fun resolve(javaMethodChangeInfo: JetChangeInfo): JavaMethodKotlinUsageWithDelegate<T>
}

public class DeferredSAMUsage(
        val functionLiteral: KtFunctionLiteral,
        val functionDescriptor: FunctionDescriptor,
<<<<<<< HEAD
        val samCallType: KotlinType
): JavaMethodDeferredKotlinUsage<KtFunctionLiteral>(functionLiteral) {
        override fun resolve(javaMethodChangeInfo: JetChangeInfo): JavaMethodKotlinUsageWithDelegate<KtFunctionLiteral> {
                return object : JavaMethodKotlinUsageWithDelegate<KtFunctionLiteral>(functionLiteral, javaMethodChangeInfo) {
                        override val delegateUsage = JetCallableDefinitionUsage(
                                functionLiteral,
                                functionDescriptor,
                                javaMethodChangeInfo.methodDescriptor.originalPrimaryCallable, samCallType
                        )
                }
=======
        val samCallType: KotlinType?
) : JavaMethodDeferredKotlinUsage<KtFunction>(function) {
    override fun resolve(javaMethodChangeInfo: JetChangeInfo): JavaMethodKotlinUsageWithDelegate<KtFunction> {
        return object : JavaMethodKotlinUsageWithDelegate<KtFunction>(function, javaMethodChangeInfo) {
            override val delegateUsage = JetCallableDefinitionUsage(function, functionDescriptor, javaMethodChangeInfo.methodDescriptor.originalPrimaryCallable, samCallType)
>>>>>>> 3ba55914
        }
}

public class DeferredJavaMethodKotlinCallerUsage(
        val declaration: KtNamedDeclaration
) : JavaMethodDeferredKotlinUsage<KtNamedDeclaration>(declaration) {
    override fun resolve(javaMethodChangeInfo: JetChangeInfo): JavaMethodKotlinUsageWithDelegate<KtNamedDeclaration> {
        return object : JavaMethodKotlinUsageWithDelegate<KtNamedDeclaration>(declaration, javaMethodChangeInfo) {
            override val delegateUsage = KotlinCallerUsage(declaration)
        }
    }
}

public class JavaConstructorDeferredUsageInDelegationCall(
        val delegationCall: KtConstructorDelegationCall
) : JavaMethodDeferredKotlinUsage<KtConstructorDelegationCall>(delegationCall) {
    override fun resolve(javaMethodChangeInfo: JetChangeInfo): JavaMethodKotlinUsageWithDelegate<KtConstructorDelegationCall> {
        return object : JavaMethodKotlinUsageWithDelegate<KtConstructorDelegationCall>(delegationCall, javaMethodChangeInfo) {
            override val delegateUsage = JetConstructorDelegationCallUsage(delegationCall, javaMethodChangeInfo)
        }
    }
}<|MERGE_RESOLUTION|>--- conflicted
+++ resolved
@@ -22,7 +22,6 @@
 import org.jetbrains.kotlin.idea.refactoring.changeSignature.JetChangeInfo
 import org.jetbrains.kotlin.psi.KtConstructorDelegationCall
 import org.jetbrains.kotlin.psi.KtFunction
-import org.jetbrains.kotlin.psi.KtFunctionLiteral
 import org.jetbrains.kotlin.psi.KtNamedDeclaration
 import org.jetbrains.kotlin.types.KotlinType
 
@@ -30,28 +29,16 @@
     abstract fun resolve(javaMethodChangeInfo: JetChangeInfo): JavaMethodKotlinUsageWithDelegate<T>
 }
 
-public class DeferredSAMUsage(
-        val functionLiteral: KtFunctionLiteral,
+public class DeferredJavaMethodOverrideOrSAMUsage(
+        val function: KtFunction,
         val functionDescriptor: FunctionDescriptor,
-<<<<<<< HEAD
-        val samCallType: KotlinType
-): JavaMethodDeferredKotlinUsage<KtFunctionLiteral>(functionLiteral) {
-        override fun resolve(javaMethodChangeInfo: JetChangeInfo): JavaMethodKotlinUsageWithDelegate<KtFunctionLiteral> {
-                return object : JavaMethodKotlinUsageWithDelegate<KtFunctionLiteral>(functionLiteral, javaMethodChangeInfo) {
-                        override val delegateUsage = JetCallableDefinitionUsage(
-                                functionLiteral,
-                                functionDescriptor,
-                                javaMethodChangeInfo.methodDescriptor.originalPrimaryCallable, samCallType
-                        )
-                }
-=======
         val samCallType: KotlinType?
 ) : JavaMethodDeferredKotlinUsage<KtFunction>(function) {
     override fun resolve(javaMethodChangeInfo: JetChangeInfo): JavaMethodKotlinUsageWithDelegate<KtFunction> {
         return object : JavaMethodKotlinUsageWithDelegate<KtFunction>(function, javaMethodChangeInfo) {
             override val delegateUsage = JetCallableDefinitionUsage(function, functionDescriptor, javaMethodChangeInfo.methodDescriptor.originalPrimaryCallable, samCallType)
->>>>>>> 3ba55914
         }
+    }
 }
 
 public class DeferredJavaMethodKotlinCallerUsage(
